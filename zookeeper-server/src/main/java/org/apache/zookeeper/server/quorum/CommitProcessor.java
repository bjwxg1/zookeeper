/**
 * Licensed to the Apache Software Foundation (ASF) under one
 * or more contributor license agreements.  See the NOTICE file
 * distributed with this work for additional information
 * regarding copyright ownership.  The ASF licenses this file
 * to you under the Apache License, Version 2.0 (the
 * "License"); you may not use this file except in compliance
 * with the License.  You may obtain a copy of the License at
 *
 *     http://www.apache.org/licenses/LICENSE-2.0
 *
 * Unless required by applicable law or agreed to in writing, software
 * distributed under the License is distributed on an "AS IS" BASIS,
 * WITHOUT WARRANTIES OR CONDITIONS OF ANY KIND, either express or implied.
 * See the License for the specific language governing permissions and
 * limitations under the License.
 */

package org.apache.zookeeper.server.quorum;

import java.io.IOException;
import java.util.HashMap;
import java.util.LinkedList;
import java.util.Map;
import java.util.concurrent.atomic.AtomicInteger;
import java.util.concurrent.LinkedBlockingQueue;

import org.slf4j.Logger;
import org.slf4j.LoggerFactory;
import org.apache.zookeeper.ZooDefs.OpCode;
import org.apache.zookeeper.server.Request;
import org.apache.zookeeper.server.RequestProcessor;
import org.apache.zookeeper.server.WorkerService;
import org.apache.zookeeper.server.ZooKeeperCriticalThread;
import org.apache.zookeeper.server.ZooKeeperServerListener;

/**
 * This RequestProcessor matches the incoming committed requests with the
 * locally submitted requests. The trick is that locally submitted requests that
 * change the state of the system will come back as incoming committed requests,
 * so we need to match them up. Instead of just waiting for the committed requests, 
 * we process the uncommitted requests that belong to other sessions.
 *
 * The CommitProcessor is multi-threaded. Communication between threads is
 * handled via queues, atomics, and wait/notifyAll synchronized on the
 * processor. The CommitProcessor acts as a gateway for allowing requests to
 * continue with the remainder of the processing pipeline. It will allow many
 * read requests but only a single write request to be in flight simultaneously,
 * thus ensuring that write requests are processed in transaction id order.
 *
 *   - 1   commit processor main thread, which watches the request queues and
 *         assigns requests to worker threads based on their sessionId so that
 *         read and write requests for a particular session are always assigned
 *         to the same thread (and hence are guaranteed to run in order).
 *   - 0-N worker threads, which run the rest of the request processor pipeline
 *         on the requests. If configured with 0 worker threads, the primary
 *         commit processor thread runs the pipeline directly.
 *
 * Typical (default) thread counts are: on a 32 core machine, 1 commit
 * processor thread and 32 worker threads.
 *
 * Multi-threading constraints:
 *   - Each session's requests must be processed in order.
 *   - Write requests must be processed in zxid order
 *   - Must ensure no race condition between writes in one session that would
 *     trigger a watch being set by a read request in another session
 *
 * The current implementation solves the third constraint by simply allowing no
 * read requests to be processed in parallel with write requests.
 */
public class CommitProcessor extends ZooKeeperCriticalThread implements
        RequestProcessor {
    private static final Logger LOG = LoggerFactory.getLogger(CommitProcessor.class);

    /** Default: numCores */
    public static final String ZOOKEEPER_COMMIT_PROC_NUM_WORKER_THREADS = "zookeeper.commitProcessor.numWorkerThreads";
    /** Default worker pool shutdown timeout in ms: 5000 (5s) */
    public static final String ZOOKEEPER_COMMIT_PROC_SHUTDOWN_TIMEOUT = "zookeeper.commitProcessor.shutdownTimeout";

    /**
     * Incoming requests.
     */
<<<<<<< HEAD
=======
    //从上一个Processor传递进来的Request，等待过半ACK的Request
>>>>>>> 1ee5a602
    protected LinkedBlockingQueue<Request> queuedRequests = new LinkedBlockingQueue<Request>();

    /**
     * Requests that have been committed.
     */
<<<<<<< HEAD
=======
    //Leader接收到足够的ack后添加进来的Request
>>>>>>> 1ee5a602
    protected final LinkedBlockingQueue<Request> committedRequests = new LinkedBlockingQueue<Request>();

    /**
     * Requests that we are holding until commit comes in. Keys represent
     * session ids, each value is a linked list of the session's requests.
     */
    protected final Map<Long, LinkedList<Request>> pendingRequests = new HashMap<Long, LinkedList<Request>>(10000);

    /** The number of requests currently being processed */
    protected final AtomicInteger numRequestsProcessing = new AtomicInteger(0);

    RequestProcessor nextProcessor;

    /** For testing purposes, we use a separated stopping condition for the
     * outer loop.*/
    protected volatile boolean stoppedMainLoop = true; 
    protected volatile boolean stopped = true;
    private long workerShutdownTimeoutMS;
    protected WorkerService workerPool;
    private Object emptyPoolSync = new Object();

    /**
     * This flag indicates whether we need to wait for a response to come back from the
     * leader or we just let the sync operation flow through like a read. The flag will
     * be false if the CommitProcessor is in a Leader pipeline.
     */
    boolean matchSyncs;

    public CommitProcessor(RequestProcessor nextProcessor, String id,
                           boolean matchSyncs, ZooKeeperServerListener listener) {
        super("CommitProcessor:" + id, listener);
        this.nextProcessor = nextProcessor;
        this.matchSyncs = matchSyncs;
    }

    private boolean isProcessingRequest() {
        return numRequestsProcessing.get() != 0;
    }

    //判断是否需要提交
    protected boolean needCommit(Request request) {
        switch (request.type) {
            case OpCode.create:
            case OpCode.create2:
            case OpCode.createTTL:
            case OpCode.createContainer:
            case OpCode.delete:
            case OpCode.deleteContainer:
            case OpCode.setData:
            case OpCode.reconfig:
            case OpCode.multi:
            case OpCode.setACL:
                return true;
            case OpCode.sync:
                return matchSyncs;    
            case OpCode.createSession:
            case OpCode.closeSession:
                return !request.isLocalSession();
            default:
                return false;
        }
    }

    @Override
    public void run() {
        try {
            /*
             * In each iteration of the following loop we process at most
             * requestsToProcess requests of queuedRequests. We have to limit
             * the number of request we poll from queuedRequests, since it is
             * possible to endlessly poll read requests from queuedRequests, and
             * that will lead to a starvation of non-local committed requests.
             */
            int requestsToProcess = 0;
            boolean commitIsWaiting = false;
			do {
                /*
                 * Since requests are placed in the queue before being sent to
                 * the leader, if commitIsWaiting = true, the commit belongs to
                 * the first update operation in the queuedRequests or to a
                 * request from a client on another server (i.e., the order of
                 * the following two lines is important!).
                 */
                commitIsWaiting = !committedRequests.isEmpty();
                requestsToProcess =  queuedRequests.size();
                // Avoid sync if we have something to do
                //循环等待直到requestsToProcess不为0或者committedRequests不为空
                if (requestsToProcess == 0 && !commitIsWaiting){
                    // Waiting for requests to process
                    synchronized (this) {
                        while (!stopped && requestsToProcess == 0 && !commitIsWaiting) {
                            wait();
                            commitIsWaiting = !committedRequests.isEmpty();
                            requestsToProcess = queuedRequests.size();
                        }
                    }
                }
                /*
                 * Processing up to requestsToProcess requests from the incoming
                 * queue (queuedRequests), possibly less if a committed request
                 * is present along with a pending local write. After the loop,
                 * we process one committed request if commitIsWaiting.
                 */
                Request request = null;
                while (!stopped && requestsToProcess > 0 && (request = queuedRequests.poll()) != null) {
                    requestsToProcess--;
                    //判断是否需要提交
                    if (needCommit(request) || pendingRequests.containsKey(request.sessionId)) {
                        // Add request to pending
                        //添加到pendingRequests
                        LinkedList<Request> requests = pendingRequests.get(request.sessionId);
                        if (requests == null) {
                            requests = new LinkedList<Request>();
                            pendingRequests.put(request.sessionId, requests);
                        }
                        requests.addLast(request);
                    }
                    else {
                        //提交下一个Processor处理
                        sendToNextProcessor(request);
                    }
                    /*
                     * Stop feeding the pool if there is a local pending update
                     * and a committed request that is ready. Once we have a
                     * pending request with a waiting committed request, we know
                     * we can process the committed one. This is because commits
                     * for local requests arrive in the order they appeared in
                     * the queue, so if we have a pending request and a
                     * committed request, the committed request must be for that
                     * pending write or for a write originating at a different
                     * server.
                     */
                    if (!pendingRequests.isEmpty() && !committedRequests.isEmpty()){
                        /*
                         * We set commitIsWaiting so that we won't check
                         * committedRequests again.
                         */
                        commitIsWaiting = true;
                        break;
                    }
                }

                // Handle a single committed request
                if (commitIsWaiting && !stopped){
                    //等待所有正在处理的完成处理
                    waitForEmptyPool();

                    if (stopped){
                        return;
                    }

                    // Process committed head
                    if ((request = committedRequests.poll()) == null) {
                        throw new IOException("Error: committed head is null");
                    }

                    /*
                     * Check if request is pending, if so, update it with the committed info
                     */
                    LinkedList<Request> sessionQueue = pendingRequests.get(request.sessionId);
                    if (sessionQueue != null) {
                        // If session queue != null, then it is also not empty.
                        Request topPending = sessionQueue.poll();
                        if (request.cxid != topPending.cxid) {
                            /*
                             * TL;DR - we should not encounter this scenario often under normal load.
                             * We pass the commit to the next processor and put the pending back with a warning.
                             *
                             * Generally, we can get commit requests that are not at the queue head after
                             * a session moved (see ZOOKEEPER-2684). Let's denote the previous server of the session
                             * with A, and the server that the session moved to with B (keep in mind that it is
                             * possible that the session already moved from B to a new server C, and maybe C=A).
                             * 1. If request.cxid < topPending.cxid : this means that the session requested this update
                             * from A, then moved to B (i.e., which is us), and now B receives the commit
                             * for the update after the session already performed several operations in B
                             * (and therefore its cxid is higher than that old request).
                             * 2. If request.cxid > topPending.cxid : this means that the session requested an updated
                             * from B with cxid that is bigger than the one we know therefore in this case we
                             * are A, and we lost the connection to the session. Given that we are waiting for a commit
                             * for that update, it means that we already sent the request to the leader and it will
                             * be committed at some point (in this case the order of cxid won't follow zxid, since zxid
                             * is an increasing order). It is not safe for us to delete the session's queue at this
                             * point, since it is possible that the session has newer requests in it after it moved
                             * back to us. We just leave the queue as it is, and once the commit arrives (for the old
                             * request), the finalRequestProcessor will see a closed cnxn handle, and just won't send a
                             * response.
                             * Also note that we don't have a local session, therefore we treat the request
                             * like any other commit for a remote request, i.e., we perform the update without sending
                             * a response.
                             */
                            LOG.warn("Got request " + request + " but we are expecting request " + topPending);
                            sessionQueue.addFirst(topPending);
                        } else {
                            /*
                             * Generally, we want to send to the next processor our version of the request,
                             * since it contains the session information that is needed for post update processing.
                             * In more details, when a request is in the local queue, there is (or could be) a client
                             * attached to this server waiting for a response, and there is other bookkeeping of
                             * requests that are outstanding and have originated from this server
                             * (e.g., for setting the max outstanding requests) - we need to update this info when an
                             * outstanding request completes. Note that in the other case (above), the operation
                             * originated from a different server and there is no local bookkeeping or a local client
                             * session that needs to be notified.
                             */
                            topPending.setHdr(request.getHdr());
                            topPending.setTxn(request.getTxn());
                            topPending.zxid = request.zxid;
                            request = topPending;
                        }
                    }

                    sendToNextProcessor(request);

                    waitForEmptyPool();

                    /*
                     * Process following reads if any, remove session queue if
                     * empty.
                     */
                    if (sessionQueue != null) {
                        while (!stopped && !sessionQueue.isEmpty() && !needCommit(sessionQueue.peek())) {
                            sendToNextProcessor(sessionQueue.poll());
                        }
                        // Remove empty queues
                        if (sessionQueue.isEmpty()) {
                            pendingRequests.remove(request.sessionId);
                        }
                    }
                }
            } while (!stoppedMainLoop);
        } catch (Throwable e) {
            handleException(this.getName(), e);
        }
        LOG.info("CommitProcessor exited loop!");
    }

    private void waitForEmptyPool() throws InterruptedException {
        synchronized(emptyPoolSync) {
            while ((!stopped) && isProcessingRequest()) {
                emptyPoolSync.wait();
            }
        }
    }

    @Override
    public void start() {
        int numCores = Runtime.getRuntime().availableProcessors();
        int numWorkerThreads = Integer.getInteger(ZOOKEEPER_COMMIT_PROC_NUM_WORKER_THREADS, numCores);
        workerShutdownTimeoutMS = Long.getLong(ZOOKEEPER_COMMIT_PROC_SHUTDOWN_TIMEOUT, 5000);

        LOG.info("Configuring CommitProcessor with "
                 + (numWorkerThreads > 0 ? numWorkerThreads : "no")
                 + " worker threads.");
        if (workerPool == null) {
            workerPool = new WorkerService("CommitProcWork", numWorkerThreads, true);
        }
        stopped = false;
        stoppedMainLoop = false;
        super.start();
    }

    /**
     * Schedule final request processing; if a worker thread pool is not being
     * used, processing is done directly by this thread.
     */
    private void sendToNextProcessor(Request request) {
        numRequestsProcessing.incrementAndGet();
        workerPool.schedule(new CommitWorkRequest(request), request.sessionId);
    }

    /**
     * CommitWorkRequest is a small wrapper class to allow
     * downstream processing to be run using the WorkerService
     */
    private class CommitWorkRequest extends WorkerService.WorkRequest {
        private final Request request;

        CommitWorkRequest(Request request) {
            this.request = request;
        }

        @Override
        public void cleanup() {
            if (!stopped) {
                LOG.error("Exception thrown by downstream processor,"
                          + " unable to continue.");
                CommitProcessor.this.halt();
            }
        }

        public void doWork() throws RequestProcessorException {
            try {
                nextProcessor.processRequest(request);
            } finally {
                if (numRequestsProcessing.decrementAndGet() == 0){
                    wakeupOnEmpty();
                }
            }
        }
    }

    synchronized private void wakeup() {
        notifyAll();
    }

    private void wakeupOnEmpty() {
        synchronized(emptyPoolSync){
            emptyPoolSync.notifyAll();
        }
    }
    
    public void commit(Request request) {
        if (stopped || request == null) {
            return;
        }
        if (LOG.isDebugEnabled()) {
            LOG.debug("Committing request:: " + request);
        }
        committedRequests.add(request);
        wakeup();
    }

    public void processRequest(Request request) {
        if (stopped) {
            return;
        }
        if (LOG.isDebugEnabled()) {
            LOG.debug("Processing request:: " + request);
        }
        queuedRequests.add(request);
        wakeup();
    }

    private void halt() {
        stoppedMainLoop = true;
        stopped = true;
        wakeupOnEmpty();
        wakeup();
        queuedRequests.clear();
        if (workerPool != null) {
            workerPool.stop();
        }
    }

    public void shutdown() {
        LOG.info("Shutting down");

        halt();

        if (workerPool != null) {
            workerPool.join(workerShutdownTimeoutMS);
        }

        if (nextProcessor != null) {
            nextProcessor.shutdown();
        }
    }

}<|MERGE_RESOLUTION|>--- conflicted
+++ resolved
@@ -80,19 +80,13 @@
     /**
      * Incoming requests.
      */
-<<<<<<< HEAD
-=======
     //从上一个Processor传递进来的Request，等待过半ACK的Request
->>>>>>> 1ee5a602
     protected LinkedBlockingQueue<Request> queuedRequests = new LinkedBlockingQueue<Request>();
 
     /**
      * Requests that have been committed.
      */
-<<<<<<< HEAD
-=======
     //Leader接收到足够的ack后添加进来的Request
->>>>>>> 1ee5a602
     protected final LinkedBlockingQueue<Request> committedRequests = new LinkedBlockingQueue<Request>();
 
     /**
